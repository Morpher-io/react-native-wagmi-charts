{
  "name": "react-native-wagmi-charts-example",
  "description": "Example app for react-native-wagmi-charts",
  "version": "0.0.1",
  "private": true,
  "main": "index",
  "scripts": {
    "android": "npx expo start --android",
    "ios": "npx expo start --ios",
    "web": "npx expo start --web",
    "start": "npx expo start",
    "test": "jest",
    "postinstall": "patch-package"
  },
  "dependencies": {
    "@types/react": "~18.2.14",
    "bumbag": "^2.2.1",
    "bumbag-native": "^2.3.0",
    "expo": "^49.0.0",
    "expo-haptics": "~12.4.0",
<<<<<<< HEAD
    "expo-splash-screen": "~0.20.5",
=======
    "expo-splash-screen": "~0.20.4",
>>>>>>> c5e0717b
    "react": "18.2.0",
    "react-dom": "18.2.0",
    "react-native": "0.72.3",
    "react-native-gesture-handler": "~2.12.0",
<<<<<<< HEAD
    "react-native-reanimated": "~3.3.0",
    "react-native-svg": "13.9.0",
    "react-native-web": "~0.19.6"
=======
    "react-native-reanimated": "^3.3.0",
    "react-native-svg": "13.9.0",
    "react-native-web": "~0.19.6",
    "typescript": "^5.1.3"
>>>>>>> c5e0717b
  },
  "devDependencies": {
    "@babel/core": "^7.20.0",
    "@babel/runtime": "^7.20.0",
    "@expo/webpack-config": "^18.0.1",
    "babel-loader": "^8.2.3",
    "babel-plugin-module-resolver": "^4.1.0",
    "babel-preset-expo": "^9.5.0",
    "jsonfile": "^6.1.0",
    "patch-package": "^6.4.7",
    "postinstall-postinstall": "^2.1.0"
  }
}<|MERGE_RESOLUTION|>--- conflicted
+++ resolved
@@ -18,25 +18,14 @@
     "bumbag-native": "^2.3.0",
     "expo": "^49.0.0",
     "expo-haptics": "~12.4.0",
-<<<<<<< HEAD
     "expo-splash-screen": "~0.20.5",
-=======
-    "expo-splash-screen": "~0.20.4",
->>>>>>> c5e0717b
     "react": "18.2.0",
     "react-dom": "18.2.0",
     "react-native": "0.72.3",
     "react-native-gesture-handler": "~2.12.0",
-<<<<<<< HEAD
     "react-native-reanimated": "~3.3.0",
     "react-native-svg": "13.9.0",
     "react-native-web": "~0.19.6"
-=======
-    "react-native-reanimated": "^3.3.0",
-    "react-native-svg": "13.9.0",
-    "react-native-web": "~0.19.6",
-    "typescript": "^5.1.3"
->>>>>>> c5e0717b
   },
   "devDependencies": {
     "@babel/core": "^7.20.0",
@@ -47,6 +36,7 @@
     "babel-preset-expo": "^9.5.0",
     "jsonfile": "^6.1.0",
     "patch-package": "^6.4.7",
-    "postinstall-postinstall": "^2.1.0"
+    "postinstall-postinstall": "^2.1.0",
+    "typescript": "^5.1.3"
   }
 }