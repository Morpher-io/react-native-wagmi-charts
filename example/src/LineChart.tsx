import * as React from 'react';
import { Box, Button, Flex, Heading, Stack, Text } from 'bumbag-native';
import { LineChart } from 'react-native-wagmi-charts';

import mockData from './data/line-data.json';
import mockData2 from './data/line-data2.json';

export default function App() {
  const [data, setData] = React.useState<any>(mockData);

  return (
    <>
      <Heading.H5 paddingX="major-2" marginBottom="major-2">
        Line Chart 📈
      </Heading.H5>
      <LineChart.Provider data={data}>
        <LineChart>
          <LineChart.Path />
          <LineChart.CursorCrosshair>
            <LineChart.Tooltip />
            {/* <LineChart.Tooltip position="bottom">
              <LineChart.DatetimeText />
            </LineChart.Tooltip> */}
          </LineChart.CursorCrosshair>
        </LineChart>
        <Heading.H6>Load Data</Heading.H6>
        <Box marginTop="major-2">
<<<<<<< HEAD
          <Button onPress={() => setData(mockData)}>Data 1</Button>
          <Button onPress={() => setData(mockData2)}>Data 2</Button>
          <Button onPress={() => setData([...mockData, ...mockData2])}>
            Data 1 + Data 2
          </Button>
          <Button onPress={() => setData([...mockData2, ...mockData])}>
            Data 2 + Data 1
          </Button>
          <Button
            onPress={() => setData([...mockData2, ...mockData, ...mockData2])}
          >
            Data 2 + Data 1 + Data 2
          </Button>
          <Button
            onPress={() =>
              setData([
                ...mockData2,
                ...mockData,
                ...mockData2,
                ...mockData,
                ...mockData,
                ...mockData2,
                ...mockData2,
                ...mockData,
                ...mockData2,
                ...mockData,
                ...mockData,
                ...mockData2,
              ])
            }
          >
            V large data
          </Button>
=======
          <Flex flexWrap={'wrap'}>
            <Button onPress={() => setData(mockData)}>Data 1</Button>
            <Button onPress={() => setData(mockData2)}>Data 2</Button>
            <Button onPress={() => setData([...mockData, ...mockData2])}>
              Data 1 + Data 2
            </Button>
            <Button onPress={() => setData([...mockData2, ...mockData])}>
              Data 2 + Data 1
            </Button>
            <Button
              onPress={() => setData([...mockData2, ...mockData, ...mockData2])}
            >
              Data 2 + Data 1 + Data 2
            </Button>
          </Flex>
>>>>>>> 9119deff
        </Box>
        <Stack padding="major-2" spacing="major-1">
          <Heading.H6>PriceText</Heading.H6>
          <Flex>
            <Text fontWeight="500">Formatted: </Text>
            <LineChart.PriceText />
          </Flex>
          <Flex>
            <Text fontWeight="500">Value: </Text>
            <LineChart.PriceText variant="value" />
          </Flex>
          <Flex>
            <Text fontWeight="500">Custom format: </Text>
            <LineChart.PriceText
              format={(d: any) => {
                'worklet';
                return `$${d.formatted} AUD`;
              }}
            />
          </Flex>
          <Heading.H6>DatetimeText</Heading.H6>
          <Flex>
            <Text fontWeight="500">Formatted: </Text>
            <LineChart.DatetimeText />
          </Flex>
          <Flex>
            <Text fontWeight="500">Value: </Text>
            <LineChart.DatetimeText variant="value" />
          </Flex>
          <Flex>
            <Text fontWeight="500">Custom format: </Text>
            <LineChart.DatetimeText
              locale="en-AU"
              options={{
                year: 'numeric',
                month: 'numeric',
                day: 'numeric',
                hour: 'numeric',
                minute: 'numeric',
                second: 'numeric',
              }}
            />
          </Flex>
        </Stack>
      </LineChart.Provider>
    </>
  );
}<|MERGE_RESOLUTION|>--- conflicted
+++ resolved
@@ -25,41 +25,6 @@
         </LineChart>
         <Heading.H6>Load Data</Heading.H6>
         <Box marginTop="major-2">
-<<<<<<< HEAD
-          <Button onPress={() => setData(mockData)}>Data 1</Button>
-          <Button onPress={() => setData(mockData2)}>Data 2</Button>
-          <Button onPress={() => setData([...mockData, ...mockData2])}>
-            Data 1 + Data 2
-          </Button>
-          <Button onPress={() => setData([...mockData2, ...mockData])}>
-            Data 2 + Data 1
-          </Button>
-          <Button
-            onPress={() => setData([...mockData2, ...mockData, ...mockData2])}
-          >
-            Data 2 + Data 1 + Data 2
-          </Button>
-          <Button
-            onPress={() =>
-              setData([
-                ...mockData2,
-                ...mockData,
-                ...mockData2,
-                ...mockData,
-                ...mockData,
-                ...mockData2,
-                ...mockData2,
-                ...mockData,
-                ...mockData2,
-                ...mockData,
-                ...mockData,
-                ...mockData2,
-              ])
-            }
-          >
-            V large data
-          </Button>
-=======
           <Flex flexWrap={'wrap'}>
             <Button onPress={() => setData(mockData)}>Data 1</Button>
             <Button onPress={() => setData(mockData2)}>Data 2</Button>
@@ -74,8 +39,27 @@
             >
               Data 2 + Data 1 + Data 2
             </Button>
+            <Button
+              onPress={() =>
+                setData([
+                  ...mockData2,
+                  ...mockData,
+                  ...mockData2,
+                  ...mockData,
+                  ...mockData,
+                  ...mockData2,
+                  ...mockData2,
+                  ...mockData,
+                  ...mockData2,
+                  ...mockData,
+                  ...mockData,
+                  ...mockData2,
+                ])
+              }
+            >
+              V large data
+            </Button>
           </Flex>
->>>>>>> 9119deff
         </Box>
         <Stack padding="major-2" spacing="major-1">
           <Heading.H6>PriceText</Heading.H6>
